--- conflicted
+++ resolved
@@ -13,11 +13,7 @@
 (function() { // DON'T EDIT BELOW THIS LINE
 var d = document, s = d.createElement('script');
 
-<<<<<<< HEAD
-s.src = '//iamfaisalkhan.disqus.com/embed.js';
-=======
 s.src = '//iamfk.disqus.com/embed.js';
->>>>>>> 9ba7852b
 
 s.setAttribute('data-timestamp', +new Date());
 (d.head || d.body).appendChild(s);
